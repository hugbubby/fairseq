# Introduction to the evaluation interface
The simultaneous translation models from the shared task participants are evaluated under a server-client protocol. 
The participants are required to plug in their own model API in the protocol, and submit a Docker file.
The server provides information needed by the client and evaluates latency and quality, while the client sends the translation. 
We use the Fairseq toolkit as an example but the evaluation process can be applied in an arbitary framework.

## Server
The server code is provided and can be set up locally for development purposes. 
The server sends source words or speech segments to the client, and records the delay when receiving predictions.
Here are instructions on how to setup the server for development.

To run start a text server listening at port 12321, with `$SRC_FILE` and `$TGT_FILE` as raw source and target text and `$result_dir` a directory to store the results:

```shell
python $fairseq/example/simultaneous_translation/eval/server.py \
    --tokenizer 13a \
    --src-file $SRC_FILE \
    --tgt-file $TGT_FILE \
    --scorer-type text \
    --output $result_dir \
    --port 12321
```

For speech models, if you have gone through the Data Preparation in [baseline experiment](baseline.md), you can use the json file in $DATA_ROOT/data-bin/mustc_en_de, for example, dev.json. So we can start the server:

```shell
python $fairseq/example/simultaneous_translation/eval/server.py \
    --tokenizer 13a \
    --tgt-file $DATA_ROOT/data-bin/mustc_en_de/dev.json \
    --tgt-file-type json \
    --scorer-type speech \
    --output $result_dir \
    --port 12321
```

If you don't want to go though Data Preparation, you need to prepare two files:
- `$TGT_FILE`: the file with reference sentences
- `$WAV_LIST_FILE`: the file with a list of paths to WAVs, line aligned to TGT_FILE 

In this case we can start the server
```shell
python $fairseq/example/simultaneous_translation/eval/server.py \
    --tokenizer 13a \
    --src-file SRC_FILE \
    --tgt-file WAV_LIST_FILE \
    --tgt-file-type text \
    --scorer-type speech \
    --output $result_dir \
    --port 12321
```


The state sent to the client by the server has the following format
```json
{
  'sent_id': Int,
  'segment_id': Int,
  'segment': String or speech utterance
}
```
For text, the segment is a detokenized word, while for speech, it is a list of numbers.

## Client
<<<<<<< HEAD
The client will handle the evaluation process mentioned above. It should be out-of-box as well. The client's protocol is as following table.  The segment_size the length of segment in milisecond.
=======
The client will load the model, get source tokens or speech segments from the server and send translated tokens to server. 
We have an out-of-box implementation of the client which could save time from configuring the communication between the server and the client.
The implementation is in the fairseq repository but it can be applied to an arbitary toolkit.
If you plan to set up your client from scratch, please refer to [Evaluation Server API](server_api.md)
>>>>>>> bbda79a8


### Agent 
The core of the client module is the [agent](../eval/agents/agent.py). 
One can build a customized agent from the abstract class of the agent, shown as follows.

```python
class Agent(object):
    "an agent needs to follow this pattern"
    def __init__(self, *args, **kwargs):
        ...

    def init_states(self):
        # Initializing states
        ...

    def update_states(self, states, new_state):
        # Update states with given new state from server
        # format of the new_state
        # {
        #   'sent_id': Int,
        #   'segment_id': Int,
        #   'segment': String or speech utterance
        # }
        ...

    def finish_eval(self, states, new_state):
        # Check if evaluation is finished
        # Return True if finished False not
        ...
    
    def policy(self, states):
        # Provide a action given current states
        # The action can only be either
        # Speech {key: "GET", value: {"segment_size": segment_size}}
        # Text {key: "GET", value: None}
        # or
        # {key: "SEND", value: W}
        ...

    def reset(self):
        # Reset agent
        ...
        
 def _decode_one(self, session, sent_id):
        """
        The evaluation process for one sentence happens in the function, 
        you don't have to modify this function. 
        """
        action = {}
        self.reset()
        states = self.init_states()
        while action.get('value', None) != DEFAULT_EOS:
            # take an action
            action = self.policy(states)
            if action['key'] == GET:
                new_states = session.get_src(sent_id, action["value"])
                states = self.update_states(states, new_states)

            elif action['key'] == SEND:
                session.send_hypo(sent_id, action['value'])
                    states = self.init_states() 
                    self.reset()
            else:
                raise NotImplementedError

 
```
The variable **states** is the context for the model to make a decision.
You could customize your states
 `init_states` will be called at beginning of translating every sentnece. 
`update_states` will be called every time a new segment or token was requested from server

The `policy` function returns the action you make given the current states. 
The actions can be one of the following:
|Action|Content|
|:---:|:---:|
|Request new word (Text)| ```{key: "GET", value: None}```|
|Request new utterence (Speech) | ```{key: "GET", value: {"segment_size": segment_size}}```|
|Predict word "W"| ```{key: "SEND", value: "W"}```|

Here is an example of how to develop a customized agent. 
First of all, a name needs to be registered, for example "my_agent". 
Next, override the agent functions according to the translation model. 
The functions that need to be overriden are listed in the `MyAgent` class as follow. 
The implementation should be done in this [directory](../eval/agents) in the local fairseq repository. 

```python
from . import register_agent
from . agent import Agent
@register_agent("my_agent")
class MyAgent(Agent):
    @staticmethod
    def add_args(parser):
        # add customized arguments here

    def __init__(self, *args, **kwargs):
        ...

    def init_states(self):
        ...

    def update_states(self, states, new_state):    
        ...

    def finish_eval(self, states, new_state):
        ...
    
    def policy(self, states):
        ...

    def reset(self):
        ...

```

Here are the implementations of agents for [text *wait-k* model](../eval/agents/simul_trans_text_agent.py) and [speech *wait-k* model](../eval/agents/simul_trans_speech_agent.py). You can start your agent from these implementation. For example, for a text agent with your own, you can just override the following functions 
- `SimulTransTextAgent.load_model()`: to load a customized model.
- `SimulTransTextAgent.model.decision_from_states()`:  to make read or write decision from states.
- `SimulTransTextAgent.model.predict_from_states()` to predition a target token from states.

But you might also need to change other places for tokenization.

Once the agent is implemented, assuming there is already a server listening at port 12321, to start the evaluation, 
```
python $fairseq_dir/examples/simultanesous_translation/eval/evaluate.py \
    --port 12321 \
    --agent-type my_agent_name \
    --reset-server \
    --num-threads 4 \
    --scores \
    --model-args ... # defined in MyAgent.add_args, such as model path, tokenizer etc.
```

It can be very slow to evaluate the speech model utterance by utterance. See [here](../scripts/start-multi-client.sh) for a faster implementation, which split the evaluation set into chunks.

### Quality

The quality is measured by detokenized BLEU. So make sure that the predicted words sent to server are detokenized.

### Latency
The latency metrics are 
* Average Proportion
* Average Lagging
* Differentiable Average Lagging

For text, the unit is detokenized token.
For speech, the unit is millisecond.

## Final Evaluation with Docker
Our final evaluation will be run inside Docker. To run an evaluation with Docker, first build a Docker image from the Dockerfile. Here is an [example](../Dockerfile) 
```bash
docker build -t iwslt2020_simulast:latest .
```
When submitting your final models, define a client command that would run inside the docker in a Dockerfile. For example, to evaluate the text translation in [baseline](baseline.md) experiment, the model can be evaluated as follow.


```bash
CLIENT_COMMAND="./examples/simultaneous_translation/scripts/start-multi-client.sh ./examples/simultaneous_translation/scripts/configs/must-c-en_de-text-dev.sh experiments/checkpoints/checkpoint_text_waitk3.pt"

docker run --env CLIENT_COMMAND=$CLIENT_COMMAND -v "$(pwd)"/experiments:/fairseq/experiments -it iwslt2020_simulast
```
`CLIENT_COMMAND` can be the client command for a customized client.

When submitting you Docker file, please keep the server settings in [example](../Dockerfile) and make sure it works for dev and open test set. During the official eveluation, we will run the Docker file with different environment variables corresponding to the blind test sets.<|MERGE_RESOLUTION|>--- conflicted
+++ resolved
@@ -61,15 +61,11 @@
 For text, the segment is a detokenized word, while for speech, it is a list of numbers.
 
 ## Client
-<<<<<<< HEAD
-The client will handle the evaluation process mentioned above. It should be out-of-box as well. The client's protocol is as following table.  The segment_size the length of segment in milisecond.
-=======
+
 The client will load the model, get source tokens or speech segments from the server and send translated tokens to server. 
 We have an out-of-box implementation of the client which could save time from configuring the communication between the server and the client.
 The implementation is in the fairseq repository but it can be applied to an arbitary toolkit.
 If you plan to set up your client from scratch, please refer to [Evaluation Server API](server_api.md)
->>>>>>> bbda79a8
-
 
 ### Agent 
 The core of the client module is the [agent](../eval/agents/agent.py). 
